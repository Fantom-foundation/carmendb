--- conflicted
+++ resolved
@@ -19,15 +19,9 @@
 	C = common.Value{0xCC}
 )
 
-<<<<<<< HEAD
-func TestStoringIntoMemoryIndex(t *testing.T) {
-	defaultItem := common.Value{}
-	memory := NewMemory[common.Value](common.ValueSerializer{}, defaultItem)
-=======
 func TestStoringIntoMemoryStore(t *testing.T) {
 	defaultItem := common.Value{}
 	memory := NewMemory[common.Value](common.ValueSerializer{}, defaultItem, 32, 3)
->>>>>>> 5aa751c4
 	defer memory.Close()
 
 	err := memory.Set(0, A)
@@ -43,18 +37,6 @@
 		t.Fatalf("failed to set C; %s", err)
 	}
 
-<<<<<<< HEAD
-	if *memory.Get(5) != defaultItem {
-		t.Fatalf("not-existing value is not reported as not-existing")
-	}
-
-	if *memory.Get(0) != A {
-		t.Fatalf("reading written A returned different value")
-	}
-
-	if *memory.Get(1) != B {
-		t.Fatalf("reading written B returned different value")
-=======
 	if value, _ := memory.Get(5); value != defaultItem {
 		t.Errorf("not-existing value is not reported as not-existing")
 	}
@@ -122,6 +104,5 @@
 	}
 	if initialHast == newHash {
 		t.Errorf("setting into the store have not changed the hash %x %x", initialHast, newHash)
->>>>>>> 5aa751c4
 	}
 }